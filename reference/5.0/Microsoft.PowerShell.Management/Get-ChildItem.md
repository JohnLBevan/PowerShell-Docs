--- conflicted
+++ resolved
@@ -107,11 +107,7 @@
 The `-CodeSigningCert` parameter is a dynamic parameter that the Certificate provider adds to the `Get-ChildItem` cmdlet.
 This parameter gets only certificates that have code-signing authority.
 
-<<<<<<< HEAD
 For more information about the Certificate provider and the Cert: drive, go to [Certificate Provider](../microsoft.powershell.security/providers/certificate-provider.md) or use the `Update-Help` cmdlet to download the help files for the Microsoft.PowerShell.Security module and then type `Get-Help Certificate`.
-=======
-For more information about the Certificate provider and the Cert: drive, go to [Certificate Provider](../../Microsoft.PowerShell.Security/Providers/certificate-provider.md) or use the `Update-Help` cmdlet to download the help files for the Microsoft.PowerShell.Security module and then type `Get-Help Certificate`.
->>>>>>> a775e478
 
 ### Example 7: Get all items in the specified directory and its subdirectories that have an inclusion and exclusion
 ```powershell
@@ -274,11 +270,8 @@
 ### -Force
 Allows the cmdlet to get items that cannot otherwise not be accessed by the user, such as hidden or system files.
 Implementation varies among providers.
-<<<<<<< HEAD
 For more information, see [about_Provider](../microsoft.powershell.core/about/about_providers.md).
-=======
-For more information, see [about_Provider](../../Microsoft.PowerShell.Core/about/about_Providers.md).
->>>>>>> a775e478
+
 Even when using the `-Force` parameter, the cmdlet cannot override security restrictions.
 
 ```yaml
@@ -451,11 +444,8 @@
 ```
 
 ### CommonParameters
-<<<<<<< HEAD
+
 This cmdlet supports the common parameters: `-Debug`, `-ErrorAction`, `-ErrorVariable`, `-InformationAction`, `-InformationVariable`, `-OutVariable`, `-OutBuffer`, `-PipelineVariable`, `-Verbose`, `-WarningAction`, and `-WarningVariable`. For more information, see [about_CommonParameters](../microsoft.powershell.core/about/about_commonparameters.md).
-=======
-This cmdlet supports the common parameters: `-Debug`, `-ErrorAction`, `-ErrorVariable`, `-InformationAction`, `-InformationVariable`, `-OutVariable`, `-OutBuffer`, `-PipelineVariable`, `-Verbose`, `-WarningAction`, and `-WarningVariable`. For more information, see [about_CommonParameters](../../Microsoft.PowerShell.Core/about/about_CommonParameters.md).
->>>>>>> a775e478
 
 ## Inputs
 
@@ -478,11 +468,7 @@
 
 The `Get-ChildItem` cmdlet is designed to work with the data exposed by any provider.
 To list the providers available in your session, type "`Get-PSProvider`".
-<<<<<<< HEAD
 For more information, see [about_Providers](../microsoft.powershell.core/about/about_providers.md).
-=======
-For more information, see [about_Providers](../../Microsoft.PowerShell.Core/about/about_Providers.md).
->>>>>>> a775e478
 
 ## Related Links
 
