--- conflicted
+++ resolved
@@ -60,11 +60,8 @@
 UserPolicy     Undefined
 Process        Undefined
 CurrentUser    AllSigned
-<<<<<<< HEAD
 LocalMachine   RemoteSigned 
-=======
-LocalMachine   RemoteSigned
->>>>>>> dc883cb8
+
 
 PS C:\> Get-ExecutionPolicy
 AllSigned
