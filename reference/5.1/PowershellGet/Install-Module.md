--- conflicted
+++ resolved
@@ -114,41 +114,20 @@
 ```
 
 ### -AllowClobber
-<<<<<<< HEAD
-=======
 Allows you to install a different version of a module that already exists on your computer.
->>>>>>> 94f42fd6
-
-```yaml
-Type: SwitchParameter
-Parameter Sets: (All)
-Aliases:
-
-Required: False
-Position: Named
-Default value: None
-Accept pipeline input: False
-Accept wildcard characters: False
-```
-
-<<<<<<< HEAD
-### -AllowClobber
-Allows you to install a different version of a module that already exists on your computer.
-
-```yaml
-Type: SwitchParameter
-Parameter Sets: (All)
-Aliases:
-
-Required: False
-Position: Named
-Default value: None
-Accept pipeline input: False
-Accept wildcard characters: False
-```
-
-=======
->>>>>>> 94f42fd6
+
+```yaml
+Type: SwitchParameter
+Parameter Sets: (All)
+Aliases:
+
+Required: False
+Position: Named
+Default value: None
+Accept pipeline input: False
+Accept wildcard characters: False
+```
+
 ### -AllowPrerelease
 {{Fill AllowPrerelease Description}}
 
