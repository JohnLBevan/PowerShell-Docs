--- conflicted
+++ resolved
@@ -8,22 +8,13 @@
 ---
 
 # FileSystem Provider
-<<<<<<< HEAD
 
 ## Provider Name  
 FileSystem
-=======
-## PROVIDER NAME  
- **FileSystem**  
-
-## DRIVES  
- `C:`, `D:` ...  
->>>>>>> 8c749138
 
 ## Drives  
 `C:`, `D:` ...
 
-<<<<<<< HEAD
 ## Short Description
 Provides access to files and directories.
 
@@ -59,52 +50,13 @@
 ```
 
 To use the **FileSystem** provider to view and manage files and folders, use the provider cmdlets, such as [Get-ChildItem](../../Microsoft.PowerShell.Management/Get-ChildItem.md) (`dir`, `ls`) and [Set-Location](../../Microsoft.PowerShell.Management/Set-Location.md) (`cd`). Windows PowerShell also includes a `mkdir` function (alias `md`) that uses the [New-Item](../../Microsoft.PowerShell.Management/New-Item.md) cmdlet to create a new directory.  
-=======
-## DETAILED DESCRIPTION  
- The Windows PowerShell **FileSystem** provider lets you get, add, change, clear, and delete files and directories in Windows PowerShell.  
-
- The **FileSystem** provider exposes Windows PowerShell drives that correspond to the logical drives on your computer, including drives that are mapped to network shares. This lets you reference these drives from within Windows PowerShell.  
-
- The **FileSystem** provider lets you refer to files and folders in Windows PowerShell in the same way that you refer to them in Windows.  
-
- To refer to a drive, specify the drive name followed by a colon. Like most of Windows PowerShell, the **FileSystem** provider is not case-sensitive. For example, to get the files and folders on the "C" drive, you refer to the `C:` drive or the `c:` drive.  
-
- A fully qualified name includes the drive name, followed by a colon `:`, any directory and subdirectory names, and the file name (when applicable). Each element of the fully qualified name must be separated either by a backslash `\` or a forward slash `/`.  
-
- The following example shows the fully qualified name for the `Shell.dll` file in the `System32` subdirectory of the `Windows` directory on the `C` drive:  
-
-```
- C:\Windows\System32\shell.dll  
-```
-
- If any element in the fully qualified name includes spaces, you must enclose the name in quotation marks `" "`.   For example,  
-
-```
- "C:\Program Files\Internet Explorer\iexplore.exe"  
-```
-
- The current location in the file system is represented by a dot or period character `.`.  
-
- For example, the current location is the `C:\Windows\System32` directory, then you can refer to the `Shell.dll` file in that directory as the following:  
-
-```
- .\Shell.dll  
-```
-
- To use the **FileSystem** provider to view and manage files and folders, use the provider cmdlets, such as [Get-ChildItem](../../Microsoft.PowerShell.Management/Get-ChildItem.md) (`dir`, `ls`) and [Set-Location](../../Microsoft.PowerShell.Management/Set-Location.md) (`cd`). Windows PowerShell also includes a `mkdir` function (alias `md`) that uses the [New-Item](../../Microsoft.PowerShell.Management/New-Item.md) cmdlet to create a new directory.  
->>>>>>> 8c749138
 
 Beginning in Windows PowerShell 3.0, you can get customized help topics for provider cmdlets that explain how those cmdlets behave in a file system drive.  
 
-<<<<<<< HEAD
 To get the help topics that are customized for the file system drive, run a [Get-Help](../Get-Help.md) command in a file system drive or use the `-Path` parameter of [Get-Help](../Get-Help.md) to specify a file system drive.  
-=======
- To get the help topics that are customized for the file system drive, run a [Get-Help](../Get-Help.md) command in a file system drive or use the **Path** parameter of [Get-Help](../Get-Help.md) to specify a file system drive.  
->>>>>>> 8c749138
 
 For example,  
 
-<<<<<<< HEAD
 ```powershell
 Get-Help Get-ChildItem  
 
@@ -113,15 +65,6 @@
 
 ```powershell
 Get-Help Get-ChildItem -Path c:  
-=======
-```
- PS C:\> Get-Help Get-ChildItem  
-
- PS HKLM:\> Get-Help Get-ChildItem -Path c:  
-```
-
- Also, beginning in Windows PowerShell 3.0, the **FileSystem** provider supports credentials for the [New-PSDrive](../../Microsoft.PowerShell.Management/New-PSDrive.md) cmdlet. For more information, see the help topic for the [New-PSDrive](../../Microsoft.PowerShell.Management/New-PSDrive.md) cmdlet.  
->>>>>>> 8c749138
 
 ```
 
@@ -135,7 +78,6 @@
 ### Splitting a Large File  
 
 #### Example 1  
-<<<<<<< HEAD
 By default, the `Get-Content` cmdlet uses the end-of-line character as its delimiter, so it gets a file as a collection of strings, with each line as one string in the file.  
 
 You can use the `-Delimiter` parameter to specify an alternate delimiter. If you set it to the characters that denote the end of a section or the beginning of the next section, you can split the file into logical parts.  
@@ -147,17 +89,6 @@
 For more information about `Get-Content` cmdlet, see the help topic for the [Get-Content](../../Microsoft.PowerShell.Management/Get-Content.md).
 
 For more information about arrays, see [about_Arrays](../../Microsoft.PowerShell.Core/About/about_Arrays.md).  
-=======
- By default, the [Get-Content](..\..\Microsoft.PowerShell.Management\Get-Content.md) cmdlet uses the end-of-line character as its delimiter, so it gets a file as a collection of strings, with each line as one string in the file.  
-
- You can use the **Delimiter** parameter to specify an alternate delimiter. If you set it to the characters that denote the end of a section or the beginning of the next section, you can split the file into logical parts.  
-
- The first command gets the `Employees.txt` file and splits it into sections, each of which ends with the words "End of Employee Record" and it saves it in the `$e` variable.  
-
- The second command uses array notation to get the first item in the collection in `$e`. It uses an index of 0, because Windows PowerShell arrays are zero-based.  
-
- For more information about arrays, see [about_Arrays](..\Microsoft.PowerShell.Core\About\about_Arrays.md).  
->>>>>>> 8c749138
 
 ```powershell  
 $e = Get-Content c:\test\employees.txt -Delimited "End Of Employee Record"  
@@ -171,7 +102,6 @@
 This command gets the current location:  
 
 ```powershell  
-<<<<<<< HEAD
 Get-Location
 
 ```  
@@ -182,13 +112,6 @@
 Get-Help Get-Location
 
 ```
-=======
-Get-Location  
-
-```  
-
- The [Get-Location](..\..\Microsoft.PowerShell.Management\Get-Location.md) cmdlet includes the functionality of commands like the `cd` command in the Windows Command Prompt and the `pwd` command in UNIX. For more information, type:  
->>>>>>> 8c749138
 
 ```powershell
 Get-Help Get-Location  
@@ -197,13 +120,8 @@
 #### Example 2  
 This command sets the current location:  
 
-<<<<<<< HEAD
 ```powershell 
 Set-Location C:
-=======
-```powershell  
-Set-Location C:  
->>>>>>> 8c749138
 
 ```  
 
@@ -212,26 +130,16 @@
 #### Example 1  
 This command gets all the files and directories in the current directory:  
 
-<<<<<<< HEAD
 ```powershell 
 Get-ChildItem
 
 ```  
 
 By default, the [Get-ChildItem](../../Microsoft.PowerShell.Management/Get-ChildItem.md) cmdlet does not recurse. If files and folders are present in the current directory when you run this command, a [System.IO.FileInfo](https://msdn.microsoft.com/library/system.io.fileinfo) object and a [System.IO.DirectoryInfo](https://msdn.microsoft.com/library/system.io.directoryinfo) object are returned.  
-=======
-```powershell  
-Get-ChildItem  
-
-```  
-
- By default, the [Get-ChildItem](..\..\Microsoft.PowerShell.Management\Get-ChildItem.md) cmdlet does not recurse. If files and folders are present in the current directory when you run this command, a [System.IO.FileInfo](link-to-dotnet-type) object and a [System.IO.DirectoryInfo](link-to-dotnet-type) object are returned.  
->>>>>>> 8c749138
 
 #### Example 2  
 This command gets all the files in the current directory:  
 
-<<<<<<< HEAD
 ```powershell 
 Get-ChildItem | Where-Object {!$_.psiscontainer}
 
@@ -244,68 +152,33 @@
 
 ```powershell
 Get-ChildItem | Where-Object {$_.psiscontainer}
-=======
-```powershell  
-Get-ChildItem | Where-Object {!$_.psiscontainer}  
-
-```  
-
- The command uses the [Get-ChildItem](..\..\Microsoft.PowerShell.Management\Get-ChildItem.md) cmdlet to get all files and directories. It pipes the results to the [Where-Object](..\Where-Object.md) cmdlet, which selects only the objects that are not (`!`) containers.  
-
-#### Example 3  
- The command uses the [Get-ChildItem](..\..\Microsoft.PowerShell.Management\Get-ChildItem.md) cmdlet to get all files and directories. It pipes the results to [Where-Object](..\Where-Object.md), which select only the objects that are containers.  
-
-```powershell  
-Get-ChildItem | Where-Object {$_.psiscontainer}  
->>>>>>> 8c749138
 
 ```  
 
 #### Example 4  
 This command displays the properties of a directory:  
 
-<<<<<<< HEAD
 ```powershell 
 Get-Item -Path c:\ps-test | Format-List -Property *
 
 ```  
 
 The command uses the **Path** parameter of the [Get-Item](../../Microsoft.PowerShell.Management/Get-Item.md) cmdlet to get the `C:\ps-test` directory. It pipes the directory object to the [Format-List](../../Microsoft.PowerShell.Utility/Format-List.md) cmdlet, which displays all (`*`) the properties and values of the directory in a list.  
-=======
-```powershell  
-Get-Item -Path c:\ps-test | Format-List -Property *  
-
-```  
-
- The command uses the **Path** parameter of the [Get-Item](..\..\Microsoft.PowerShell.Management\Get-Item.md) cmdlet to get the `C:\ps-test` directory. It pipes the directory object to the [Format-List](..\..\Microsoft.PowerShell.Utility\Format-List.md) cmdlet, which displays all (`*`) the properties and values of the directory in a list.  
->>>>>>> 8c749138
 
 #### Example 5  
 This command displays the properties of a file:  
 
-<<<<<<< HEAD
 ```powershell
-=======
-```powershell  
->>>>>>> 8c749138
 Get-Item -Path test.txt | Format-List -Property *  
 
 ```  
 
-<<<<<<< HEAD
 The command uses the **Path** parameter of the [Get-Item](../../Microsoft.PowerShell.Management/Get-Item.md) cmdlet to get the `test.txt` file. It pipes the file object to the [Format-List](../../Microsoft.PowerShell.Utility/Format-List.md) cmdlet, which displays all (`*`) the properties and values of the file in a list.  
-=======
- The command uses the **Path** parameter of the [Get-Item](..\..\Microsoft.PowerShell.Management\Get-Item.md) cmdlet to get the `test.txt` file. It pipes the file object to the [Format-List](..\..\Microsoft.PowerShell.Utility\Format-List.md) cmdlet, which displays all (`*`) the properties and values of the file in a list.  
->>>>>>> 8c749138
 
 ### Copying Files and Directories  
 
 #### Example 1  
-<<<<<<< HEAD
 This command copies the `a.txt` file from the `C:\a` directory to the `C:\a\bb` directory:  
-=======
- This command copies the `A.txt` file from the `C:\A` directory to the `C:\A\Bb` directory:  
->>>>>>> 8c749138
 
 ```powershell  
 Copy-Item -Path C:\a\a.txt -Destination C:\a\bb\a.txt  
@@ -315,11 +188,7 @@
 It overwrites files in the destination directory without prompting for confirmation.  
 
 #### Example 2  
-<<<<<<< HEAD
 This command copies all the files in the `C:\a\bb` directory that have the `.txt` file name extension to the `C:\a\cc\ccc\` directory:  
-=======
- This command copies all the files in the `C:\A\Bb` directory that have the `.txt` file name extension to the `C:\A\Cc\Ccc\` directory:  
->>>>>>> 8c749138
 
 ```powershell  
 Copy-Item -Path C:\a\bb\*.txt -Destination C:\a\cc\ccc\  
@@ -329,11 +198,7 @@
 It uses the original names of the files. The command overwrites the existing files in the destination directory without prompting for confirmation.  
 
 #### Example 3  
-<<<<<<< HEAD
 Copies all the directories and files in the `C:\a` directory to the `C:\c` directory. If any of the directories to copy already exist in the destination directory, the command will fail unless you specify the Force parameter.  
-=======
- Copies all the directories and files in the `C:\a` directory to the `C:\c` directory. If any of the directories to copy already exist in the destination directory, the command will fail unless you specify the Force parameter.  
->>>>>>> 8c749138
 
 ```powershell  
 Copy-Item -Path C:\a\* -Destination C:\c -Recurse  
@@ -343,11 +208,7 @@
 ### Moving Files and Directories  
 
 #### Example 1  
-<<<<<<< HEAD
 This command moves the `c.txt` file in the `C:\a` directory to the `C:\a\aa` directory:  
-=======
- This command moves the `C.txt` file in the `C:\A` directory to the `C:\A\Aa` directory:  
->>>>>>> 8c749138
 
 ```powershell  
 Move-Item -Path C:\a\c.txt -Destination C:\a\aa  
@@ -357,17 +218,10 @@
 The command will not automatically overwrite an existing file that has the same name. To force the cmdlet to overwrite an existing file, specify the Force parameter.  
 
 #### Example 2  
-<<<<<<< HEAD
 This command moves the `C:\a` directory and all its contents to the `C:\b` directory:  
 
 ```powershell  
 Move-Item -Path C:\a -Destination C:\b
-=======
- This command moves the `C:\A` directory and all its contents to the `C:\B` directory:  
-
-```powershell  
-Move-Item -Path C:\a -Destination C:\b  
->>>>>>> 8c749138
 
 ```  
 
@@ -376,107 +230,65 @@
 ### Managing File Content  
 
 #### Example 1  
-<<<<<<< HEAD
 This command appends the "test content" string to the `Test.txt` file:  
-=======
- This command appends the "test content" string to the `Test.txt` file:  
->>>>>>> 8c749138
 
 ```powershell  
 Add-Content -Path test.txt -Value "test content"  
 
 ```  
 
-<<<<<<< HEAD
 The existing content in the `Test.txt` file is not deleted.  
 
 #### Example 2  
 This command gets the contents of the `Test.txt` file and displays them in the console:  
-=======
- The existing content in the `Test.txt` file is not deleted.  
-
-#### Example 2  
- This command gets the contents of the `Test.txt` file and displays them in the console:  
->>>>>>> 8c749138
 
 ```powershell  
 Get-Content -Path test.txt  
 
 ```  
 
-<<<<<<< HEAD
 You can pipe the contents of the file to another cmdlet. For example, the following command reads the contents of the `Test.txt` file and then supplies them as input to the [ConvertTo-HTML](../../Microsoft.PowerShell.Utility/ConvertTo-Html.md) cmdlet:  
-=======
- You can pipe the contents of the file to another cmdlet. For example, the following command reads the contents of the `Test.txt` file and then supplies them as input to the [ConvertTo-HTML](..\..\Microsoft.PowerShell.Utility\ConvertTo-Html.md) cmdlet:  
->>>>>>> 8c749138
 
 ```powershell  
 Get-Content -Path test.txt | Convertto-Html  
 ```
 
 #### Example 3  
-<<<<<<< HEAD
 This command replaces the contents of the `Test.txt` file with the "test content" string:  
-=======
- This command replaces the contents of the `Test.txt` file with the "test content" string:  
->>>>>>> 8c749138
 
 ```powershell  
 Set-Content -Path test.txt -Value "test content"  
 
 ```  
 
-<<<<<<< HEAD
 It overwrites the contents of `Test.txt`. You can use the **Value** parameter of the [New-Item](../../Microsoft.PowerShell.Management/New-Item.md) cmdlet to add content to a file when you create it.  
-=======
- It overwrites the contents of `Test.txt`. You can use the **Value** parameter of the [New-Item](..\..\Microsoft.PowerShell.Management\New-Item.md) cmdlet to add content to a file when you create it.  
->>>>>>> 8c749138
 
 ### Managing Security Descriptors  
 
 #### Example 1  
-<<<<<<< HEAD
 This command returns a [System.Security.AccessControl.FileSecurity](https://msdn.microsoft.com/library/system.security.accesscontrol.filesecurity) object:  
-=======
- This command returns a [System.Security.AccessControl.FileSecurity](link-to-dotnet-type) object:  
->>>>>>> 8c749138
 
 ```powershell  
 Get-Acl -Path test.txt | Format-List -Property *  
 
 ```  
 
-<<<<<<< HEAD
 For more information about this object, pipe the command to the [Get-Member](../../Microsoft.PowerShell.Utility/Get-Member.md) cmdlet. Or, see "[FileSecurity](http://go.microsoft.com/fwlink/?LinkId=145718) Class" in the MSDN (Microsoft Developer Network) library.  
 
 #### Example 2  
 This command returns a [System.Security.AccessControl.DirectorySecurity](https://msdn.microsoft.com/library/system.security.accesscontrol.directorysecurity) object:  
-=======
- For more information about this object, pipe the command to the [Get-Member](..\..\Microsoft.PowerShell.Utility\Get-Member.md) cmdlet. Or, see "[FileSecurity](http://go.microsoft.com/fwlink/?LinkId=145718) Class" in the MSDN (Microsoft Developer Network) library.  
-
-#### Example 2  
- This command returns a [System.Security.AccessControl.DirectorySecurity](link-to-dotnet-type) object:  
->>>>>>> 8c749138
 
 ```powershell  
 Get-Acl -Path test_directory | Format-List -Property *  
 
 ```  
 
-<<<<<<< HEAD
 For more information about this object, pipe the command to the [Get-Member](../../Microsoft.PowerShell.Utility/Get-Member.md) cmdlet. Or, see "[DirectorySecurity](http://go.microsoft.com/fwlink/?LinkId=145736) Class" in the MSDN library.  
-=======
- For more information about this object, pipe the command to the [Get-Member](..\..\Microsoft.PowerShell.Utility\Get-Member.md) cmdlet. Or, see "[DirectorySecurity](http://go.microsoft.com/fwlink/?LinkId=145736) Class" in the MSDN library.  
->>>>>>> 8c749138
 
 ### Creating Files and Directories  
 
 #### Example 1  
-<<<<<<< HEAD
 This command creates the `logfiles` directory on the `C` drive:  
-=======
- This command creates the `Logfiles` directory on the `C` drive:  
->>>>>>> 8c749138
 
 ```powershell  
 New-Item -Path c:\ -Name logfiles -Type directory  
@@ -484,43 +296,25 @@
 ```  
 
 #### Example 2  
-<<<<<<< HEAD
 This command creates the `log2.txt` file in the `C:\logfiles` directory and then adds the "test log" string to the file:  
 
 ```powershell  
 New-Item -Path c:\logfiles -Name log2.txt -Type file  
-=======
- This command creates the `Log2.txt` file in the `C:\Logfiles` directory and then adds the "test log" string to the file:  
-
-```powershell  
-New-Item -Path c:\logfiles -Name log.txt -Type file  
->>>>>>> 8c749138
 
 ```  
 
 #### Example 3  
-<<<<<<< HEAD
 Creates a file called `log2.txt` in the `C:\logfiles` directory and adds the string "test log" to the file.  
 
 ```powershell  
 New-Item -Path c:\logfiles -Name log2.txt -Type file -Value "test log" 
-=======
- Creates a file called `Log2.txt` in the `C:\logfiles` directory and adds the string "test log" to the file.  
-
-```powershell  
-New-Item -Path c:\logfiles -Name log2.txt -Type file -Value "test log"  
->>>>>>> 8c749138
 
 ```  
 
 ### Renaming Files and Directories  
 
 #### Example 1  
-<<<<<<< HEAD
 This command renames the `a.txt` file in the `C:\a` directory to `b.txt`:  
-=======
- This command renames the `A.txt` file in the `C:\A directory` to `B.txt`:  
->>>>>>> 8c749138
 
 ```powershell  
 Rename-Item -Path c:\a\a.txt -Newname b.txt  
@@ -528,11 +322,7 @@
 ```  
 
 #### Example 2  
-<<<<<<< HEAD
 This command renames the `C:\a\cc` directory to `C:\a\dd`:  
-=======
- This command renames the `C:\A\Cc` directory to `C:\A\Dd`:  
->>>>>>> 8c749138
 
 ```powershell  
 Rename-Item -Path c:\a\cc -Newname dd  
@@ -542,11 +332,7 @@
 ### Deleting Files and Directories  
 
 #### Example 1  
-<<<<<<< HEAD
 This command deletes the `Test.txt` file in the current directory:  
-=======
- This command deletes the `Test.txt` file in the current directory:  
->>>>>>> 8c749138
 
 ```powershell  
 Remove-Item -Path test.txt  
@@ -554,11 +340,7 @@
 ```  
 
 #### Example 2  
-<<<<<<< HEAD
 This command deletes all the files in the current directory that have the `.xml` file name extension:  
-=======
- This command deletes all the files in the current directory that have the `.xml` file name extension:  
->>>>>>> 8c749138
 
 ```powershell  
 Remove-Item -Path *.xml  
@@ -568,19 +350,11 @@
 ### Starting a Program by Invoking an Associated File  
 
 #### Example 1  
-<<<<<<< HEAD
 The first command uses the [Get-Service](../../Microsoft.PowerShell.Management/Get-Service.md) cmdlet to get information about local services.  
 
 It pipes the information to the [Export-Csv](../../Microsoft.PowerShell.Utility/Export-Csv.md) cmdlet and then stores that information in the `Services.csv` file.  
 
 The second command uses [Invoke-Item](../../Microsoft.PowerShell.Management/Invoke-Item.md) to open the `services.csv` file in the program associated with the `.csv` extension:  
-=======
- The first command uses the [Get-Service](..\..\Microsoft.PowerShell.Management\Get-Service.md) cmdlet to get information about local services.  
-
- It pipes the information to the [Export-Csv](..\..\Microsoft.PowerShell.Utility\Export-Csv.md) cmdlet and then stores that information in the `Services.csv` file.  
-
- The second command uses [Invoke-Item](..\..\Microsoft.PowerShell.Management\Invoke-Item.md) to open the `Services.csv` file in the program associated with the `.csv` extension:  
->>>>>>> 8c749138
 
 ```powershell  
 Get-Service | Export-Csv -Path services.csv  
@@ -593,52 +367,31 @@
 #### Example 1  
 This command gets system files in the current directory and its subdirectories.  
 
-<<<<<<< HEAD
 It uses the `-File` parameter to get only files (not directories) and the `-System` parameter to get only items with the "system" attribute.  
 
 It uses the `-Recurse` parameter to get the items in the current directory and all subdirectories.  
 
 ```powershell  
 Get-ChildItem -File -System -Recurse  
-=======
- It uses the **File** parameter to get only files (not directories) and the **System** parameter to get only items with the "system" attribute.  
-
- It uses the **Recurse** parameter to get the items in the current directory and all subdirectories.  
-
-```powershell  
-Get-ChildItem -File -System  -Recurse  
->>>>>>> 8c749138
 
 ```  
 
 #### Example 2  
 This command gets all files, including hidden files, in the current directory.  
 
-<<<<<<< HEAD
 It uses the **Attributes** parameter with two values, `!Directory+Hidden`, which gets hidden files, and `!Directory`, which gets all other files.  
-=======
- It uses the **Attributes** parameter with two values, `!Directory+Hidden`, which gets hidden files, and `!Directory`, which gets all other files.  
->>>>>>> 8c749138
 
 ```powershell  
 Get-ChildItem -Attributes !Directory,!Directory+Hidden  
 
 ```  
 
-<<<<<<< HEAD
 `dir -att !d,!d+h` is the equivalent of this command.  
-=======
- `dir -att !d,!d+h` is the equivalent of this command.  
->>>>>>> 8c749138
 
 #### Example 3  
 This command gets files in the current directory that are either compressed or encrypted.  
 
-<<<<<<< HEAD
 It uses the `-Attributes` parameter with two values, `Compressed` and `Encrypted`. The values are separated by a comma `,` which represents the "OR" operator.  
-=======
- It uses the **Attributes** parameter with two values, `Compressed` and `Encrypted`. The values are separated by a comma `,` which represents the "OR" operator.  
->>>>>>> 8c749138
 
 ```powershell  
 Get-ChildItem -Attributes Compressed,Encrypted  
@@ -648,13 +401,8 @@
 ## Dynamic Parameters
 Dynamic parameters are cmdlet parameters that are added by a Windows PowerShell provider and are available only when the cmdlet is being used in the provider-enabled drive.  
 
-<<<<<<< HEAD
 ### Encoding <[Microsoft.PowerShell.Commands.FileSystemCmdletProviderEncoding](https://msdn.microsoft.com/library/microsoft.powershell.commands.filesystemcmdletproviderencoding)>  
 Specifies the file encoding. The default is ASCII.  
-=======
-### Encoding <[Microsoft.PowerShell.Commands.FileSystemCmdletProviderEncoding](link-to-dotnet-type)>  
- Specifies the file encoding. The default is ASCII.  
->>>>>>> 8c749138
 
 |Value|Description|  
 |-----------|-----------------|  
@@ -675,17 +423,10 @@
 
 - [Set-Content](../../Microsoft.PowerShell.Management/Set-Content.md)  
 
-<<<<<<< HEAD
 ### Delimiter <[System.String](https://msdn.microsoft.com/library/system.string)>  
 Specifies the delimiter that [Get-Content](../../Microsoft.PowerShell.Management/Get-Content.md) uses to divide the file into objects while it reads.  
 
 The default is `\n`, the end-of-line character.  
-=======
-### Delimiter <[System.String](link-to-dotnet-type)>  
- Specifies the delimiter that [Get-Content](../../Microsoft.PowerShell.Management/Get-Content.md) uses to divide the file into objects while it reads.  
-
- The default is `\n`, the end-of-line character.  
->>>>>>> 8c749138
 
 Therefore, by default, when reading a text file, [Get-Content](../../Microsoft.PowerShell.Management/Get-Content.md) returns a collection of string objects, each of which ends with an end-of-line character.  
 
@@ -693,23 +434,14 @@
 
 You can use this parameter to split a large file into smaller files by specifying a file separator, such as "End of Example", as the delimiter. The delimiter is preserved (not discarded) and becomes the last item in each file section.  
 
-<<<<<<< HEAD
 ***Troubleshooting Note***: Currently, when the value of the `-Delimiter` parameter is an empty string, [Get-Content](../../Microsoft.PowerShell.Management/Get-Content.md) does not return anything. This is a known issue. To force [Get-Content](../../Microsoft.PowerShell.Management/Get-Content.md) to return the entire file as a single, undelimited string, enter a value that does not exist in the file.  
-=======
- ***Troubleshooting Note***: Currently, when the value of the **Delimiter** parameter is an empty string, [Get-Content](../../Microsoft.PowerShell.Management/Get-Content.md) does not return anything. This is a known issue. To force [Get-Content](../../Microsoft.PowerShell.Management/Get-Content.md) to return the entire file as a single, undelimited string, enter a value that does not exist in the file.  
->>>>>>> 8c749138
 
 #### Cmdlets supported:  
 
 - [Get-Content](../../Microsoft.PowerShell.Management/Get-Content.md)  
 
-<<<<<<< HEAD
 ### Wait <[System.Management.Automation.SwitchParameter](https://msdn.microsoft.com/library/system.management.automation.switchparameter)>  
 Waits for content to be appended to the file. If content is appended, it returns the appended content. If the content has changed, it returns the entire file.  
-=======
-### Wait <[System.Management.Automation.SwitchParameter](link-to-dotnet-type)>  
- Waits for content to be appended to the file. If content is appended, it returns the appended content. If the content has changed, it returns the entire file.  
->>>>>>> 8c749138
 
 When waiting, [Get-Content](../../Microsoft.PowerShell.Management/Get-Content.md) checks the file once each second until you interrupt it, such as by pressing CTRL+C.  
 
@@ -717,21 +449,12 @@
 
 - [Get-Content](../../Microsoft.PowerShell.Management/Get-Content.md)  
 
-<<<<<<< HEAD
 ### Attributes <[FlagsExpression](https://msdn.microsoft.com/library/hh485401)<[System.IO.FileAttributes](https://msdn.microsoft.com/library/system.io.fileattributes)>>  
 Gets files and folders with the specified attributes.  This parameter supports all attributes and lets you specify complex combinations of attributes.  
 
 The `-Attributes` parameter was introduced in Windows PowerShell 3.0.  
 
 The `-Attributes` parameter supports the following attributes: 
-=======
-### Attributes <[FlagsExpression\[System.IO.FileAttributes\]](link-to-dotnet-type)>  
- Gets files and folders with the specified attributes.  This parameter supports all attributes and lets you specify complex combinations of attributes.  
-
- The **Attributes** parameter was introduced in Windows PowerShell 3.0.  
-
- The **Attributes** parameter supports the following attributes: 
->>>>>>> 8c749138
 
 - `Archive`
 - `Compressed`
@@ -750,11 +473,7 @@
 
 For a description of these attributes, see the [FileAttributes](http://go.microsoft.com/fwlink/?LinkId=201508) enumeration.  
 
-<<<<<<< HEAD
 Use the following operators to combine attributes.  
-=======
- Use the following operators to combine attributes.  
->>>>>>> 8c749138
 
 - `!`  NOT  
 - `+`  AND  
@@ -766,101 +485,56 @@
 
 - [Get-ChildItem](../../Microsoft.PowerShell.Management/Get-ChildItem.md)  
 
-<<<<<<< HEAD
 ### Directory <[System.Management.Automation.SwitchParameter](https://msdn.microsoft.com/library/system.management.automation.switchparameter)>  
 Gets directories (folders).  
 
 The `-Directory` parameter was introduced in Windows PowerShell 3.0.  
 
 To get only directories, use the `-Directory` parameter and omit the `-File` parameter. To exclude directories, use the `-File` parameter and omit the `-Directory` parameter, or use the `-Attributes` parameter.  
-=======
-### Directory <[System.Management.Automation.SwitchParameter](link-to-dotnet-type)>  
- Gets directories (folders).  
-
- The **Directory** parameter was introduced in Windows PowerShell 3.0.  
-
- To get only directories, use the **Directory** parameter and omit the **File** parameter. To exclude directories, use the **File** parameter and omit the **Directory** parameter, or use the **Attributes** parameter.  
->>>>>>> 8c749138
 
 #### Cmdlets supported:  
 
 - [Get-ChildItem](../../Microsoft.PowerShell.Management/Get-ChildItem.md)  
 
-<<<<<<< HEAD
 ### File <[System.Management.Automation.SwitchParameter](https://msdn.microsoft.com/library/system.management.automation.switchparameter)>  
 Gets files.  
 
 The `-File` parameter was introduced in Windows PowerShell 3.0.  
 
 To get only files, use the `-File` parameter and omit the `-Directory` parameter. To exclude files, use the `-Directory` parameter and omit the `-File` parameter, or use the `-Attributes` parameter.  
-=======
-### File <[System.Management.Automation.SwitchParameter](link-to-dotnet-type)>  
- Gets files.  
-
- The **File** parameter was introduced in Windows PowerShell 3.0.  
-
- To get only files, use the **File** parameter and omit the **Directory** parameter. To exclude files, use the **Directory** parameter and omit the **File** parameter, or use the **Attributes** parameter.  
->>>>>>> 8c749138
 
 #### Cmdlets supported:  
 
 - [Get-ChildItem](../../Microsoft.PowerShell.Management/Get-ChildItem.md)  
 
-<<<<<<< HEAD
 ### Hidden <[System.Management.Automation.SwitchParameter](https://msdn.microsoft.com/library/system.management.automation.switchparameter)>  
 Gets only hidden files and directories (folders). By default, [Get-ChildItem](../../Microsoft.PowerShell.Management/Get-ChildItem.md) gets only non-hidden items.  
 
 The `-Hidden` parameter was introduced in Windows PowerShell 3.0.  
 
 To get only hidden items, use the `-Hidden` parameter, its `h` or `ah` aliases, or the **Hidden** value of the `-Attributes` parameter. To exclude hidden items, omit the `-Hidden` parameter or use the `-Attributes` parameter.  
-=======
-### Hidden <[System.Management.Automation.SwitchParameter](link-to-dotnet-type)>  
- Gets only hidden files and directories (folders). By default, [Get-ChildItem](../../Microsoft.PowerShell.Management/Get-ChildItem.md) gets only non-hidden items.  
-
- The **Hidden** parameter was introduced in Windows PowerShell 3.0.  
-
- To get only hidden items, use the **Hidden** parameter, its **h** or **ah** aliases, or the `Hidden` value of the **Attributes** parameter. To exclude hidden items, omit the **Hidden** parameter or use the **Attributes** parameter.  
->>>>>>> 8c749138
 
 #### Cmdlets supported:  
 
 -   [Get-ChildItem](../../Microsoft.PowerShell.Management/Get-ChildItem.md)  
 
-<<<<<<< HEAD
 ### ReadOnly <[System.Management.Automation.SwitchParameter](https://msdn.microsoft.com/library/system.management.automation.switchparameter)>  
 Gets only read-only files and directories (folders).  
 
 The `-ReadOnly` parameter was introduced in Windows PowerShell 3.0.  
 
 To get only read-only items, use the `-ReadOnly` parameter, its `ar` alias, or the **ReadOnly** value of the `-Attributes` parameter. To exclude read-only items, use the `-Attributes` parameter.  
-=======
-### ReadOnly <[System.Management.Automation.SwitchParameter](link-to-dotnet-type)>  
- Gets only read-only files and directories (folders).  
-
- The **ReadOnly** parameter was introduced in Windows PowerShell 3.0.  
-
- To get only read-only items, use the **ReadOnly** parameter, its **ar** alias, or the `ReadOnly` value of the **Attributes** parameter. To exclude read-only items, use the **Attributes** parameter.  
->>>>>>> 8c749138
 
 #### Cmdlets supported:  
 
 - [Get-ChildItem](../../Microsoft.PowerShell.Management/Get-ChildItem.md)  
 
-<<<<<<< HEAD
 ### System <[System.Management.Automation.SwitchParameter](https://msdn.microsoft.com/library/system.management.automation.switchparameter)>  
 Gets only system files and directories (folders).  
 
 The `-System` parameter was introduced in Windows PowerShell 3.0.  
 
 To get only system files and folders, use the `-System` parameter, its `as` alias, or the **System** value of the `-Attributes` parameter. To exclude system files and folders, use the `-Attributes` parameter.  
-=======
-### System <[System.Management.Automation.SwitchParameter](link-to-dotnet-type)>  
- Gets only system files and directories (folders).  
-
- The **System** parameter was introduced in Windows PowerShell 3.0.  
-
- To get only system files and folders, use the **System parameter**, its **as** alias, or the `System` value of the **Attributes** parameter. To exclude system files and folders, use the **Attributes** parameter.  
->>>>>>> 8c749138
 
 #### Cmdlets supported:  
 
@@ -868,45 +542,25 @@
 
 ### NewerThan <[System.DateTime](https://msdn.microsoft.com/library/system.datetime)>  
 
-<<<<<<< HEAD
 Returns `$True` when the `LastWriteTime` value of a file is greater than the specified date. Otherwise, it returns  `$False`.  
 
 Enter a [DateTime](https://msdn.microsoft.com/library/system.datetime) object, such as one that the [Get-Date](../../Microsoft.PowerShell.Utility/Get-Date.md) cmdlet returns, or a string that can be converted to a [DateTime](https://msdn.microsoft.com/library/system.datetime) object, such as `"August 10, 2011 2:00 PM"`.  
-=======
-### NewerThan <[System.DateTime](link-to-dotnet-type)>  
-
- Returns  `$True` when the `LastWriteTime` value of a file is greater than the specified date. Otherwise, it returns  `$False`.  
-
- Enter a [DateTime](link-to-dotnet-type) object, such as one that the [Get-Date](../../Microsoft.PowerShell.Utility/Get-Date.md) cmdlet returns, or a string that can be converted to a [DateTime](link-to-dotnet-type) object, such as `"August 10, 2011 2:00 PM"`.  
->>>>>>> 8c749138
 
 #### Cmdlets supported:  
 
 - [Test-Path](../../Microsoft.PowerShell.Management/Test-Path.md)  
 
-<<<<<<< HEAD
 ### OlderThan <[System.DateTime](https://msdn.microsoft.com/library/system.datetime)>  
 Returns `$True` when the `LastWriteTime` value of a file is less than the specified date. Otherwise, it returns  `$False`.  
 
 Enter a [DateTime](https://msdn.microsoft.com/library/system.datetime) object, such as one that the [Get-Date](../../Microsoft.PowerShell.Utility/Get-Date.md) cmdlet returns, or a string that can be converted to a [DateTime](https://msdn.microsoft.com/library/system.datetime) object, such as `"August 10, 2011 2:00 PM"`.  
-=======
-### OlderThan <[System.DateTime](link-to-dotnet-type)>  
- Returns  `$True` when the `LastWriteTime` value of a file is less than the specified date. Otherwise, it returns  `$False`.  
-
- Enter a [DateTime](link-to-dotnet-type) object, such as one that the [Get-Date](../../Microsoft.PowerShell.Utility/Get-Date.md) cmdlet returns, or a string that can be converted to a [DateTime](link-to-dotnet-type) object, such as `"August 10, 2011 2:00 PM"`.  
->>>>>>> 8c749138
 
 #### Cmdlets supported:  
 
 - [Test-Path](../../Microsoft.PowerShell.Management/Test-Path.md)  
 
-<<<<<<< HEAD
 ### Stream <[System.String](https://msdn.microsoft.com/library/system.string)[]>  
 Manages alternate data streams. Enter the stream name. Wildcards are permitted only in [Get-Item for FileSystem](FileSystem-Provider/Get-Item-for-FileSystem.md) and [Remove-Item for FileSystem](FileSystem-Provider/Remove-Item-for-FileSystem.md) commands in a file system drive.  
-=======
-### Stream <[System.String](link-to-dotnet-type)[]>  
- Manages alternate data streams. Enter the stream name. Wildcards are permitted only in [Get-Item for FileSystem](FileSystem-Provider/Get-Item-for-FileSystem.md) and [Remove-Item for FileSystem](FileSystem-Provider/Remove-Item-for-FileSystem.md) commands in a file system drive.  
->>>>>>> 8c749138
 
 #### Cmdlets supported:  
 
@@ -922,15 +576,9 @@
 
 - [Set-Content](../../Microsoft.PowerShell.Management/Set-Content.md)  
 
-<<<<<<< HEAD
 ### Raw <[SwitchParameter](https://msdn.microsoft.com/library/system.management.automation.switchparameter)>  
 
 Ignores newline characters. Returns contents as a single item.  
-=======
-### Raw <[SwitchParameter](link-to-dotnet-type)>  
-
- Ignores newline characters. Returns contents as a single item.  
->>>>>>> 8c749138
 
 #### Cmdlets supported:  
 
@@ -938,8 +586,4 @@
 
 ## See Also  
 
-<<<<<<< HEAD
 [about_Providers](../About/about_Providers.md)
-=======
- [about_Providers](../About/about_Providers.md)
->>>>>>> 8c749138
