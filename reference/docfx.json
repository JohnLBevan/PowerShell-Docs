{
  "build": {
    "content": [
      {
        "files": [
<<<<<<< HEAD
                "bread/toc.yml"
              ]
      },
{
=======
          "toc.yml"
        ],
        "src": "powershell-3.0/docs-conceptual",
        "version":"powershell-3.0",
        "dest":"scripting/powershell-3.0"
      },
      {
>>>>>>> ea8cfecd
        "files": [
          "**/*.md"
        ],
        "src": "powershell-3.0/docs-conceptual",
        "version":"powershell-3.0",
        "dest":"scripting"
      },
      {
        "files": [
          "toc.yml"
        ],
        "src": "powershell-3.0",
        "version": "powershell-3.0",
        "dest": "module/powershell-3.0"
      },
      {
        "files":[
          "**/*.md"
        ],
        "src": "powershell-3.0",
        "version":"powershell-3.0",
        "exclude": [
          "docs-conceptual/**"
        ],
        "dest": "module"
      },
      {
        "files": [
          "toc.yml"
        ],
        "src": "powershell-4.0/docs-conceptual",
        "version":"powershell-4.0",
        "dest":"scripting/powershell-4.0"
      },
      {
        "files": [
          "**/*.md"
        ],
        "src": "powershell-4.0/docs-conceptual",
        "version":"powershell-4.0",
        "dest":"scripting"
      },
      {
        "files": [
          "toc.yml"
        ],
        "src": "powershell-4.0",
        "version": "powershell-4.0",
        "dest": "module/powershell-4.0"
      },
      {
        "files":[
          "**/*.md"
        ],
        "src": "powershell-4.0",
        "version":"powershell-4.0",
        "exclude": [
          "docs-conceptual/**"
        ],
        "dest": "module"
      },
      {
        "files": [
          "toc.yml"
        ],
        "src": "powershell-5.0/docs-conceptual",
        "version":"powershell-5.0",
        "dest":"scripting/powershell-5.0"
      },
      {
        "files": [
          "**/*.md"
        ],
        "src": "powershell-5.0/docs-conceptual",
        "version":"powershell-5.0",
        "dest":"scripting"
      },
      {
        "files": [
          "toc.yml"
        ],
        "src": "powershell-5.0",
        "version": "powershell-5.0",
        "dest": "module/powershell-5.0"
      },
      {
        "files":[
          "**/*.md"
        ],
        "src": "powershell-5.0",
        "version":"powershell-5.0",
        "exclude": [
          "docs-conceptual/**"
        ],
        "dest": "module"
      },
      {
        "files": [
          "toc.yml"
        ],
        "src": "powershell-5.1/docs-conceptual",
        "version":"powershell-5.1",
        "dest":"scripting/powershell-5.1"
      },
      {
        "files": [
          "**/*.md"
        ],
        "src": "powershell-5.1/docs-conceptual",
        "version":"powershell-5.1",
        "dest":"scripting"
      },
      {
        "files": [
          "toc.yml"
        ],
        "src": "powershell-5.1",
        "version": "powershell-5.1",
        "dest": "module/powershell-5.1"
      },
      {
        "files":[
          "**/*.md"
        ],
        "src": "powershell-5.1",
        "version":"powershell-5.1",
        "exclude": [
          "docs-conceptual/**"
        ],
        "dest": "module"
      },
      {
        "files": [
          "toc.yml"
        ],
        "src": "powershell-6/docs-conceptual",
        "version":"powershell-6",
        "dest":"scripting/powershell-6"
      },
      {
        "files": [
          "**/*.md"
        ],
        "src": "powershell-6/docs-conceptual",
        "version":"powershell-6",
        "dest":"scripting"
      },
      {
        "files": [
          "toc.yml"
        ],
        "src": "powershell-6",
        "version": "powershell-6",
        "dest": "module/powershell-6"
      },
      {
        "files":[
          "**/*.md"
        ],
        "src": "powershell-6",
        "version":"powershell-6",
        "exclude": [
          "docs-conceptual/**"
        ],
        "dest": "module"
      },
      {
        "files":[
          "**/*.md"
        ],
        "src": "virtual-directory",
        "dest": "scripting"
      },
      {
        "files":[
          "**/*.md"
        ],
        "src": "virtual-directory-module",
        "dest": "module"
      }
    ],
    "resource": [
      {
        "files": [
          "**/*.png",
          "**/*.jpg"
        ],
        "exclude": [
          "**/obj/**",
          "**/includes/**"
        ]
      }
    ],
    "versions": {
      "powershell-3.0": {
        "dest": "powershell-3.0"
      },
      "powershell-4.0": {
        "dest": "powershell-4.0"
      },
      "powershell-5.0": {
        "dest": "powershell-5.0"
      },
      "powershell-5.1": {
        "dest": "powershell-5.1"
      },
       "powershell-6": {
        "dest": "powershell-6"
      }
    },
    "overwrite": [],
    "externalReference": [],
    "globalMetadata": {
     "showPowerShellPicker": "true",
     "breadcrumb_path": "/powershell/bread/toc.json",
     "apiPlatform": "powershell",
      "ms.devlang": "powershell",
       "ROBOTS": "INDEX, FOLLOW",
            "ms.prod": "powershell",
            "ms.technology": "powershell",
            "ms.topic": "reference",
            "manager": "carmonm",
            "ms.tgt_pltfr": "windows, macos, linux",
            "author": "juanpablojofre",
            "ms.author": "jpjofre"
    },
    "fileMetadata": {},
    "template": [],
    "dest": "pscore-reference"
  }
}<|MERGE_RESOLUTION|>--- conflicted
+++ resolved
@@ -3,12 +3,6 @@
     "content": [
       {
         "files": [
-<<<<<<< HEAD
-                "bread/toc.yml"
-              ]
-      },
-{
-=======
           "toc.yml"
         ],
         "src": "powershell-3.0/docs-conceptual",
@@ -16,7 +10,6 @@
         "dest":"scripting/powershell-3.0"
       },
       {
->>>>>>> ea8cfecd
         "files": [
           "**/*.md"
         ],
@@ -231,7 +224,6 @@
     "externalReference": [],
     "globalMetadata": {
      "showPowerShellPicker": "true",
-     "breadcrumb_path": "/powershell/bread/toc.json",
      "apiPlatform": "powershell",
       "ms.devlang": "powershell",
        "ROBOTS": "INDEX, FOLLOW",
@@ -245,6 +237,6 @@
     },
     "fileMetadata": {},
     "template": [],
-    "dest": "pscore-reference"
+    "dest": "Powershell/reference"
   }
 }