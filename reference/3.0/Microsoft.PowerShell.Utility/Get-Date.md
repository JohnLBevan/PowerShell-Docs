--- conflicted
+++ resolved
@@ -16,22 +16,14 @@
 ## Syntax
 
 ### Net (Default)
-<<<<<<< HEAD
-```powershell
-=======
-```PowerShell
->>>>>>> 8c749138
+```powershell
 Get-Date [[-Date] <DateTime>] [-Year <Int32>] [-Month <Int32>] [-Day <Int32>] [-Hour <Int32>] [-Minute <Int32>]
  [-Second <Int32>] [-Millisecond <Int32>] [-DisplayHint <DisplayHintType>] [-Format <String>]
  [<CommonParameters>]
 ```
 
 ### UFormat
-<<<<<<< HEAD
-```powershell
-=======
-```PowerShell
->>>>>>> 8c749138
+```powershell
 Get-Date [[-Date] <DateTime>] [-Year <Int32>] [-Month <Int32>] [-Day <Int32>] [-Hour <Int32>] [-Minute <Int32>]
  [-Second <Int32>] [-Millisecond <Int32>] [-DisplayHint <DisplayHintType>] [-UFormat <String>]
  [<CommonParameters>]
@@ -46,11 +38,7 @@
 
 ### Example 1
 
-<<<<<<< HEAD
-```powershell
-=======
-```PowerShell
->>>>>>> 8c749138
+```powershell
 Get-Date -DisplayHint Date
 ```
 
@@ -63,11 +51,7 @@
 
 ### Example 2
 
-<<<<<<< HEAD
-```powershell
-=======
-```PowerShell
->>>>>>> 8c749138
+```powershell
 Get-Date -Format g
 ```
 
@@ -80,11 +64,7 @@
 
 ### Example 3
 
-<<<<<<< HEAD
-```powershell
-=======
-```PowerShell
->>>>>>> 8c749138
+```powershell
 Get-Date -UFormat "%Y / %m / %d / %A / %Z"
 ```
 
@@ -97,11 +77,7 @@
 
 ### Example 4
 
-<<<<<<< HEAD
-```powershell
-=======
-```PowerShell
->>>>>>> 8c749138
+```powershell
 (Get-Date -Year 2000 -Month 12 -Day 31).DayOfYear
 ```
 
@@ -113,11 +89,7 @@
 For example, December 31 is the 365th day of 2006, but it is the 366th day of 2000.
 
 ### Example 5
-<<<<<<< HEAD
-```powershell
-=======
-```PowerShell
->>>>>>> 8c749138
+```powershell
 $a = Get-Date
 $a.IsDaylightSavingTime()
 ```
@@ -135,11 +107,7 @@
 
 ### Example 6
 
-<<<<<<< HEAD
-```powershell
-=======
-```PowerShell
->>>>>>> 8c749138
+```powershell
 $a = Get-Date
 $a.ToUniversalTime()
 ```
@@ -155,11 +123,7 @@
 
 ### Example 7
 
-<<<<<<< HEAD
-```powershell
-=======
-```PowerShell
->>>>>>> 8c749138
+```powershell
 $a = Get-WmiObject Win32_Bios -Computer Server01
 $a | Format-List -Property Name, @{Label="BIOS Age";Expression={(Get-Date) - $_.ConvertToDateTime($_.ReleaseDate)}}
 ```
@@ -187,11 +151,7 @@
 
 ### Example 8
 
-<<<<<<< HEAD
-```powershell
-=======
-```PowerShell
->>>>>>> 8c749138
+```powershell
 Get-Date
 ```
 
@@ -203,22 +163,14 @@
 
 ### Example 9
 
-<<<<<<< HEAD
-```powershell
-=======
-```PowerShell
->>>>>>> 8c749138
+```powershell
 Get-Date
 ```
 ```
 Tuesday, September 26, 2006 11:25:31 AM
 ```
 
-<<<<<<< HEAD
-```powershell
-=======
-```PowerShell
->>>>>>> 8c749138
+```powershell
 (Get-Date).ToString()
 ```
 
@@ -226,21 +178,13 @@
 9/26/2006 11:25:31 AM
 ```
 
-<<<<<<< HEAD
-```powershell
-=======
-```PowerShell
->>>>>>> 8c749138
+```powershell
 Get-Date | Add-Content Test.txt
 
 # Adds 9/26/2006 11:25:31 AM
 ```
 
-<<<<<<< HEAD
-```powershell
-=======
-```PowerShell
->>>>>>> 8c749138
+```powershell
 Get-Date -Format F | Add-Content Test.txt
 
 # Adds Tuesday, September 26, 2006 11:25:31 AM
@@ -260,11 +204,7 @@
 Then, when you send the string to `Add-Content`, it adds the string to the Test.txt file without changing it.
 
 ### Example 10
-<<<<<<< HEAD
-```powershell
-=======
-```PowerShell
->>>>>>> 8c749138
+```powershell
 Get-Date -Format o
 ```
 
@@ -272,19 +212,13 @@
 2012-03-08T10:55:55.6083839-08:00
 ```
 
-<<<<<<< HEAD
 ```powershell
 $timestamp = Get-Date -Format o | foreach {$_ -replace ":", "."}
 ```
 
 ```powershell
-=======
-```PowerShell
 $timestamp = Get-Date -Format o | foreach {$_ -replace ":", "."}
-```
-
-```PowerShell
->>>>>>> 8c749138
+
 mkdir C:\ps-test\$timestamp
 ```
 
