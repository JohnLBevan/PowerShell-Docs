--- conflicted
+++ resolved
@@ -17,53 +17,30 @@
 
 ### Loaded (Default)
 
-<<<<<<< HEAD
-```
-=======
-```powershell
->>>>>>> 1bea720c
+```powershell
 Get-Module [[-Name] <String[]>] [-All] [<CommonParameters>]
 ```
 
 ### Available
 
-<<<<<<< HEAD
-```
-=======
-```powershell
->>>>>>> 1bea720c
+```powershell
 Get-Module [[-Name] <String[]>] [-All] [-ListAvailable] [-Refresh] [<CommonParameters>]
 ```
 
 ### PsSession
 
-<<<<<<< HEAD
-```
-=======
-```powershell
->>>>>>> 1bea720c
+```powershell
 Get-Module [[-Name] <String[]>] [-ListAvailable] [-Refresh] -PSSession <PSSession> [<CommonParameters>]
 ```
 
 ### CimSession
 
-<<<<<<< HEAD
-```
-=======
-```powershell
->>>>>>> 1bea720c
+```powershell
 Get-Module [[-Name] <String[]>] [-ListAvailable] [-Refresh] -CimSession <CimSession> [-CimResourceUri <Uri>]
  [-CimNamespace <String>] [<CommonParameters>]
 ```
 
 ## DESCRIPTION
-<<<<<<< HEAD
-
-The **Get-Module** cmdlet gets the Windows PowerShell modules that have been imported, or that can be imported, into a Windows PowerShell session.
-The module object that **Get-Module** returns contains valuable information about the module.
-You can also pipe the module objects to other cmdlets, such as the Import-Module and Remove-Module cmdlets.
-=======
->>>>>>> 1bea720c
 
 The `Get-Module` cmdlet gets the Windows PowerShell modules that have been imported, or that can be imported, into a Windows PowerShell session.
 The module object that `Get-Module` returns contains valuable information about the module.
@@ -98,66 +75,38 @@
 
 ## EXAMPLES
 
-<<<<<<< HEAD
-### Example 1
-
-```
-=======
 ### Example 1: Get modules imported into the current session
 
 ```powershell
->>>>>>> 1bea720c
 PS> Get-Module
 ```
 
 This command gets modules that have been imported into the current session.
 
-<<<<<<< HEAD
-### Example 2
-
-```
-=======
 ### Example 2: Get installed modules and available modules
 
 ```powershell
->>>>>>> 1bea720c
 PS> Get-Module -ListAvailable
 ```
 
 This command gets the modules that are installed on the computer and can be imported into the current session.
 
-<<<<<<< HEAD
-**Get-Module** looks for available modules in the path specified by the **$env:PSModulePath** environment variable.
-For more information about **PSModulePath**, see about_Modules and about_Environment_Variables.
-
-### Example 3
-
-```
-=======
 `Get-Module` looks for available modules in the path specified by the **$env:PSModulePath** environment variable.
 For more information about **PSModulePath**, see [about_Modules](About/about_Modules.md) and [about_Environment_Variables](About/about_Environment_Variables.md).
 
 ### Example 3: Get all exported files
 
 ```powershell
->>>>>>> 1bea720c
 PS> Get-Module -ListAvailable -All
 ```
 
 This command gets all of the exported files for all available modules.
 
-<<<<<<< HEAD
-### Example 4
-
-```
+### Example 4: Get properties of a module
+
+```powershell
 PS> Get-Module | Get-Member -MemberType Property | Format-Table Name
-=======
-### Example 4: Get properties of a module
-
-```powershell
-PS> Get-Module | Get-Member -MemberType Property | Format-Table Name
-```
->>>>>>> 1bea720c
+```
 
 ```output
 Name
@@ -210,18 +159,11 @@
 
 The output includes the new properties, such as **Author** and **CompanyName**, that were introduced in Windows PowerShell 3.0
 
-<<<<<<< HEAD
-### Example 5
-
-```
+### Example 5: Group all modules by name
+
+```powershell
 PS> Get-Module -ListAvailable -All | Format-Table -Property Name, Moduletype, Path -Groupby Name
-=======
-### Example 5: Group all modules by name
-
-```powershell
-PS> Get-Module -ListAvailable -All | Format-Table -Property Name, Moduletype, Path -Groupby Name
-```
->>>>>>> 1bea720c
+```
 
 ```output
    Name: AppLocker
@@ -256,20 +198,8 @@
 
 This command gets all module files (imported and available) and groups them by module name.
 This lets you see the module files that each script is exporting.
-<<<<<<< HEAD
-
-### Example 6
-
-```
-The first command gets the **PSModuleInfo** object that represents BitsTransfer module. It saves the object in the $m variable.
-PS> $m = Get-Module -list -Name BitsTransfer
-
-The second command uses the Get-Content cmdlet to get the content of the manifest file in the specified path. It uses dot notation to get the path to the manifest file, which is stored in the **Path** property of the object.The output shows the contents of the module manifest.
-PS> Get-Content $m.Path
-=======
 
 ### Example 6: Display the contents of a module manifest
->>>>>>> 1bea720c
 
 ```powershell
 The first command gets the PSModuleInfo object that represents BitsTransfer module. It saves the object in the $m variable.
@@ -302,20 +232,13 @@
 Modules are not required to have manifest files and, when they do have a manifest file, the manifest file is required only to include a version number.
 However, manifest files often provide useful information about a module, its requirements, and its contents.
 
-<<<<<<< HEAD
-### Example 7
-
-```
+### Example 7: List files in module directory
+
+```powershell
 PS> dir (Get-Module -ListAvailable FileTransfer).ModuleBase
-=======
-### Example 7: List files in module directory
-
-```powershell
-PS> dir (Get-Module -ListAvailable FileTransfer).ModuleBase
 ```
 
 ```output
->>>>>>> 1bea720c
 Directory: C:\Windows\system32\WindowsPowerShell\v1.0\Modules\FileTransfer
 Mode                LastWriteTime     Length Name
 ----                -------------     ------ ----
@@ -328,21 +251,12 @@
 This command lists the files in the module's directory.
 This is another way to determine what is in a module before you import it.
 Some modules might have help files or ReadMe files that describe the module.
-<<<<<<< HEAD
-
-### Example 8
-
-```
+
+### Example 8: Get modules installed on a computer
+
+```powershell
 PS> $s = New-PSSession -ComputerName Server01
 
-=======
-
-### Example 8: Get modules installed on a computer
-
-```powershell
-PS> $s = New-PSSession -ComputerName Server01
-
->>>>>>> 1bea720c
 PS> Get-Module -PSSession $s -ListAvailable
 ```
 
@@ -356,29 +270,12 @@
 If you pipe modules from other sessions to the `Import-Module` cmdlet, `Import-Module` imports the module into the current session by using the implicit remoting feature.
 This is equivalent to using the `Import-PSSession` cmdlet.
 You can use the cmdlets from the module in the current session, but commands that use these cmdlets actually run the remote session.
-<<<<<<< HEAD
-For more information, see Import-Module and Import-PSSession.
-
-### Example 9
-
-```
-The first command uses the **New-CimSession** cmdlet to create a session on the RSDGF03 remote computer. The session connects to WMI on the remote computer. The command saves the CIM session in the $cs variable.
-PS> $cs = New-CimSession -ComputerName RSDGF03
-
-The second command uses in the CIM session in the $cs variable to run a **Get-Module** command on the RSDGF03 computer. The command uses the **Name** parameter to specify the Storage module.The command uses a pipeline operator (|) to send the Storage module to the **Import-Module** cmdlet, which imports it into the local session.
-PS> Get-Module -CimSession $cs -Name Storage | Import-Module
-
-The third command runs the **Get-Command** cmdlet on the **Get-Disk** command in the Storage module.When you import a CIM module into the local session, Windows PowerShell converts the CDXML files that represent in the CIM module into Windows PowerShell scripts, which appear as functions in the local session.
-PS> Get-Command Get-Disk
-CommandType     Name                  ModuleName
-=======
 For more information, see [`Import-Module`](Import-Module.md) and [`Import-PSSession`](../Microsoft.PowerShell.Utility/Import-PSSession.md).
 
 ### Example 9: Manage a computer that does not run the Windows operating system
 
 ```powershell
 The first command uses the New-CimSession cmdlet to create a session on the RSDGF03 remote computer. The session connects to WMI on the remote computer. The command saves the CIM session in the $cs variable.
->>>>>>> 1bea720c
 
 PS> $cs = New-CimSession -ComputerName RSDGF03
 
@@ -394,13 +291,7 @@
 -----------     ----                  ----------
 Function        Get-Disk              Storage
 
-<<<<<<< HEAD
-The fourth command runs the **Get-Disk** command. Although the command is typed in the local session, it runs implicitly on the remote computer from which it was imported.The command gets objects from the remote computer and returns them to the local session.
-PS> Get-Disk
-Number Friendly Name              OperationalStatus          Total Size Partition Style
-=======
 The fourth command runs the Get-Disk command. Although the command is typed in the local session, it runs implicitly on the remote computer from which it was imported. The command gets objects from the remote computer and returns them to the local session.
->>>>>>> 1bea720c
 
 PS> Get-Disk
 
@@ -549,13 +440,8 @@
 
 ### -PSSession
 
-<<<<<<< HEAD
-Gets the modules in the specified user-managed Windows PowerShell session (PSSession).
-Enter a variable that contains the session, a command that gets the session, such as a Get-PSSession command, or a command that creates the session, such as a New-PSSession command.
-=======
 Gets the modules in the specified user-managed Windows PowerShell session (**PSSession**).
 Enter a variable that contains the session, a command that gets the session, such as a `Get-PSSession` command, or a command that creates the session, such as a `New-PSSession` command.
->>>>>>> 1bea720c
 
 When the session is connected to a remote computer, the **ListAvailable** parameter is required.
 
@@ -601,40 +487,18 @@
 
 ### CommonParameters
 
-<<<<<<< HEAD
-This cmdlet supports the common parameters: -Debug, -ErrorAction, -ErrorVariable, -InformationAction, -InformationVariable, -OutVariable, -OutBuffer, -PipelineVariable, -Verbose, -WarningAction, and -WarningVariable. For more information, see about_CommonParameters (http://go.microsoft.com/fwlink/?LinkID=113216).
-=======
 This cmdlet supports the common parameters: -Debug, -ErrorAction, -ErrorVariable, -InformationAction, -InformationVariable, -OutVariable, -OutBuffer, -PipelineVariable, -Verbose, -WarningAction, and -WarningVariable. For more information, see [about_CommonParameters](About/about_CommonParameters.md).
->>>>>>> 1bea720c
 
 ## INPUTS
 
 ### System.String
 
-<<<<<<< HEAD
-You can pipe module names to **Get-Module**.
-=======
 You can pipe module names to `Get-Module`.
->>>>>>> 1bea720c
 
 ## OUTPUTS
 
 ### System.Management.Automation.PSModuleInfo
 
-<<<<<<< HEAD
-Get-Module returns objects that represent modules.
-When you use the **ListAvailable** parameter, Get-Module returns a **ModuleInfoGrouping** object, which is a type of **PSModuleInfo** object that has the same properties and methods.
-
-## NOTES
-
-- Beginning in Windows PowerShell 3.0, the core commands that are included in Windows PowerShell are packaged in modules. The exception is **Microsoft.PowerShell.Core**, which is a snap-in (PSSnapin). By default, only the **Microsoft.PowerShell.Core** snap-in is added to the session by default. Modules are imported automatically on first use and you can use the Import-Module cmdlet to import them.
-- Beginning in Windows PowerShell 3.0, the core commands that are installed with Windows PowerShell are packaged in modules. In Windows PowerShell 2.0, and in host programs that create older-style sessions in later versions of Windows PowerShell, the core commands are packaged in snap-ins ("PSSnapins"). The exception is **Microsoft.PowerShell.Core**, which is always a snap-in. Also, remote sessions, such as those started by the New-PSSession cmdlet, are older-style sessions that include core snap-ins.
-
-  For information about the **CreateDefault2** method that creates newer-style sessions with core modules, see [CreateDefault2 Method](https://msdn.microsoft.com/library/system.management.automation.runspaces.initialsessionstate.createdefault2) in the MSDN library.
-
-- **Get-Module** only gets modules in locations that are stored in the value of the **PSModulePath** environment variable ($env:PSModulePath). You can use the **Path** parameter of the Import-Module cmdlet to import modules in other locations, but you cannot use the **Get-Module** cmdlet to get them.
-- Also, beginning in Windows PowerShell 3.0, new properties have been added to the object that **Get-Module** returns that make it easier to learn about modules even before they are imported. All properties are populated before importing, including the **ExportedCommands**, **ExportedCmdlets** and **ExportedFunctions** properties that list the commands that the module exports.
-=======
 `Get-Module` returns objects that represent modules.
 When you use the **ListAvailable** parameter, `Get-Module` returns a **ModuleInfoGrouping** object, which is a type of **PSModuleInfo** object that has the same properties and methods.
 
@@ -647,7 +511,6 @@
 
 - `Get-Module` only gets modules in locations that are stored in the value of the **PSModulePath** environment variable ($env:PSModulePath). You can use the **Path** parameter of the `Import-Module` cmdlet to import modules in other locations, but you cannot use the `Get-Module` cmdlet to get them.
 - Also, beginning in Windows PowerShell 3.0, new properties have been added to the object that `Get-Module` returns that make it easier to learn about modules even before they are imported. All properties are populated before importing, including the **ExportedCommands**, **ExportedCmdlets** and **ExportedFunctions** properties that list the commands that the module exports.
->>>>>>> 1bea720c
 - The **ListAvailable** parameter gets only well-formed modules, that is, folders that contain at least one file whose base name (the name without the file name extension) is the same as the name of the module folder. Folders that contain files with different names are considered to be containers, but not modules.
 
   To get modules that are implemented as .dll files, but are not enclosed in a module folder, use both the **ListAvailable** and **All** parameters.
