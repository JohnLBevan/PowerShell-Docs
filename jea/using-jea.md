---
manager:  carmonm
ms.topic:  article
author:  rpsqrd
ms.author:  ryanpu
ms.prod:  powershell
keywords:  powershell,cmdlet,jea
ms.date:  2016-12-05
title:  Using JEA
ms.technology:  powershell
---

# Using JEA

> Applies to: Windows PowerShell 5.0

This topic describes the various ways you can connect to and use a JEA endpoint.

## Using JEA interactively

If you are testing your JEA configuration or have simple tasks for users to perform, you can use JEA the same way you would a regular PowerShell remoting session.
For complex remoting tasks, it is recommended to use [implicit remoting](#using-jea-with-implicit-remoting) instead to make it easier for your users by allowing users to operate with the data objects locally.

To use JEA interactively, you will need:
- The name of the computer you are connecting to (can be the local machine)
- The name of the JEA endpoint registered on that computer
- Credentials for the computer that have access to the JEA endpoint

With that information in hand, you can start a JEA session using [New-PSSession](https://msdn.microsoft.com/powershell/reference/5.1/microsoft.powershell.core/New-PSSession) or [Enter-PSSession](https://msdn.microsoft.com/en-us/powershell/reference/5.1/microsoft.powershell.core/enter-pssession).

```powershell
$nonAdminCred = Get-Credential
Enter-PSSession -ComputerName localhost -ConfigurationName JEAMaintenance -Credential $nonAdminCred
```

If the account you're currently logged in as has access to the JEA endpoint, you can omit the `-Credential` parameter.

When the PowerShell prompt changes to `[localhost]: PS>` you will know that you are now interacting with the remote JEA session.
You can run `Get-Command` to check which commands are available.
You will need to consult with your administrator to learn if there are any restrictions on the available parameters or allowable parameter values.

As a reminder, JEA sessions operate in NoLanguage mode, so some of the ways you typically use PowerShell may not be available.
For instance, you cannot use variables to store data or inspect the properties on objects returned from cmdlets.
The below example shows an example of how you may be using PowerShell today, and two approaches to get the same command working in NoLanguage mode.

```powershell
# Using variables in NoLanguage mode is disallowed, so the following will not work
# $vm = Get-VM -Name 'SQL01'
# Start-VM -VM $vm

# You can use pipes to pass data through to commands that accept input from the pipeline
Get-VM -Name 'SQL01' | Start-VM

# You can also wrap subcommands in parentheses and enter them inline as arguments
Start-VM -VM (Get-VM -Name 'SQL01')

# Better yet, use parameter sets that don't require extra data to be passed in when possible
Start-VM -VMName 'SQL01'
```

For more complex command invocations that make this approach difficult, consider using [implicit remoting](#using-jea-with-implicit-remoting) or [creating custom functions](role-capabilities.md#creating-custom-functions) that wrap the functionality you desire.

## Using JEA with implicit remoting

PowerShell supports an alternative remoting model where you can import proxy cmdlets from a remote machine on your local computer and interact with them as if they were local commands.
This is called implicit remoting, and is explained well in [this *Hey, Scripting Guy!* blog post](https://blogs.technet.microsoft.com/heyscriptingguy/2013/09/08/remoting-the-implicit-way/).
Implicit remoting is particularly useful when working with JEA because it allows you to work with JEA cmdlets in a full language mode.
This means you can use tab completion, variables, manipulate objects, and even use local scripts to more easily automate against a JEA endpoint.
Anytime you invoke a proxy command, the data will be sent to the JEA endpoint on the remote machine and executed there.

Implicit remoting works by importing cmdlets from an existing PowerShell session.
You can optionally choose to prefix the nouns of each proxy cmdlet with a string of your choosing to distinguish which commands are for the remote system.
A temporary script module containing all of the proxy commands will be created and can be used for the duration of your local PowerShell session.

```powershell
# Create a new PSSession to your JEA endpoint
$jeasession = New-PSSession -ComputerName 'SERVER01' -ConfigurationName 'JEAMaintenance'

# Import the entire PSSession and prefix each imported cmdlet with "JEA"
Import-PSSession -Session $jeasession -Prefix 'JEA'

# Invoke "Get-Command" on the remote JEA endpoint using the proxy cmdlet
Get-JEACommand
```

> [!IMPORTANT]
> Some systems may not be able to import an entire JEA session due to constraints in the default JEA cmdlets.
> To get around this, only import the commands you need from the JEA session by explicitly providing their names to the `-CommandName` parameter.
> A future update will address the issue with importing entire JEA sessions on affected systems.

If you are unable to import a JEA session due to constraints on the default JEA parameters, you can follow the steps below to filter out the default commands from the imported set.
You will still be able to use commands like `Select-Object` -- you'll just use the local version installed on your computer instead of the remote one in the JEA session.

```powershell
# Create a new PSSession to your JEA endpoint
$jeasession = New-PSSession -ComputerName 'SERVER01' -ConfigurationName 'JEAMaintenance'

# Get a list of all the commands on the JEA endpoint
$commands = Invoke-Command -Session $jeasession -ScriptBlock { Get-Command }

# Filter out the default cmdlets
$jeaDefaultCmdlets = 'Clear-Host', 'Exit-PSSession', 'Get-Command', 'Get-FormatData', 'Get-Help', 'Measure-Object', 'Out-Default', 'Select-Object'
$filteredCommands = $commands.Name | Where-Object { $jeaDefaultCmdlets -notcontains $_ }

# Import only commands explicitly added in role capabilities and prefix each imported cmdlet with "JEA"
Import-PSSession -Session $jeasession -Prefix 'JEA' -CommandName $filteredCommands 
```

You can also persist the proxied cmdlets from implicit remoting using [Export-PSSession](https://msdn.microsoft.com/powershell/reference/5.1/microsoft.powershell.utility/Export-PSSession).
For more information about implicit remoting, check out the help documentation for [Import-PSSession](https://msdn.microsoft.com/en-us/powershell/reference/5.1/microsoft.powershell.utility/import-pssession) and [Import-Module](https://msdn.microsoft.com/en-us/powershell/reference/5.1/microsoft.powershell.core/import-module).

## Using JEA programatically

JEA can also be used in automation systems and in user applications, such as in-house helpdesk apps and web sites.
The approach is the same as that for building apps that talk to unconstrained PowerShell endpoints, with the caveat that the program should be aware that JEA is limiting the commands that can be run in the remote session.

For simple, one-off tasks, you can use [Invoke-Command](https://msdn.microsoft.com/en-us/powershell/reference/5.1/microsoft.powershell.core/invoke-command) to run a set of commands using JEA.

```powershell
Invoke-Command -ComputerName 'SERVER01' -ConfigurationName 'JEAMaintenance' -ScriptBlock { Get-Process; Get-Service }
```

To check which commands are available for use when you connect to a JEA session, run `Get-Command` and iterate through the results to check for the allowed parameters.

```powershell
$allowedCommands = Invoke-Command -ComputerName 'SERVER01' -ConfigurationName 'JEAMaintenance' -ScriptBlock { Get-Command }
$allowedCommands | Where-Object { $_.CommandType -in 'Function', 'Cmdlet' } | Format-Table Name, Parameters
```

If you are building a C# app, you can create a PowerShell runspace that connects to a JEA session by specifying the configuration name in a [WSManConnectionInfo](https://msdn.microsoft.com/en-us/library/system.management.automation.runspaces.wsmanconnectioninfo(v=vs.85).aspx) object.

```csharp
<<<<<<< HEAD
// using System.Management.Automation;

=======
>>>>>>> f75fc254
var computerName = "SERVER01";
var configName   = "JEAMaintenance";
var creds        = // create a PSCredential object here (https://msdn.microsoft.com/en-us/library/system.management.automation.pscredential(v=vs.85).aspx)

WSManConnectionInfo connectionInfo = new WSManConnectionInfo(
                    false,                 // Use SSL
                    computerName,          // Computer name
                    5985,                  // WSMan Port
                    "/wsman",              // WSMan Path
                    string.Format(CultureInfo.InvariantCulture, "http://schemas.microsoft.com/powershell/{0}", configName),  // Connection URI with config name
                    creds);                // Credentials

// Now, use the connection info to create a runspace where you can run the commands
using (Runspace runspace = RunspaceFactory.CreateRunspace(connectionInfo))
{
    // Open the runspace
    runspace.Open();

    using (PowerShell ps = PowerShell.Create())
    {
        // Set the PowerShell object to use the JEA runspace
        ps.Runspace = runspace;

        // Now you can add and invoke commands
        ps.AddCommand("Get-Command");
        foreach (var result in ps.Invoke())
        {
            Console.WriteLine(result);
        }
    }

    // Close the runspace
    runspace.Close();
}
```

## Using JEA with PowerShell Direct

<<<<<<< HEAD
Hyper-V in Windows 10 and Windows Server 2016 offers [PowerShell Direct](https://msdn.microsoft.com/en-us/virtualization/hyperv_on_windows/user_guide/vmsession), a feature which allows Hyper-V administrators to manage virtual machines with PowerShell even if the VM is on a different network.
=======
Hyper-V in Windows 10 and Windows Server 2016 introduced [PowerShell Direct](https://msdn.microsoft.com/en-us/virtualization/hyperv_on_windows/user_guide/vmsession), a feature which allows Hyper-V administrators to manage virtual machines with PowerShell even if the VM is on a different network.
>>>>>>> f75fc254
You can use PowerShell Direct with JEA to give a Hyper-V administrator limited access to your VM, which can be useful if you lose network connectivity to your VM and need a datacenter admin to fix the network settings.

No additional configuration is required to use JEA over PowerShell Direct, however the operating system running inside the virtual machine must be Windows 10 or Windows Server 2016.
The Hyper-V admin can connect to the JEA endpoint by using the `-VMName` or `-VMId` parameters on PSRemoting cmdlets:

```powershell
# Entering a JEA session using PowerShell Direct when the VM name is unique
Enter-PSSession -VMName 'SQL01' -ConfigurationName 'NICMaintenance' -Credential 'localhost\JEAformyHoster'

# Entering a JEA session using PowerShell Direct using VM ids
$vm = Get-VM -VMName 'MyVM' | Select-Object -First 1
Enter-PSSession -VMId $vm.VMId -ConfigurationName 'NICMaintenance' -Credential 'localhost\JEAformyHoster'
```

It is strongly recommended that you create a dedicated local user with no other rights to manage the system for your Hyper-V administrators to use.
Rememver that even an unprivileged user can still log into a Windows machine by default, including using unconstrained PowerShell.
That will allow them to browse (some of) the file system and learn more about your OS environment.
To lock down a Hyper-V administrator to only access a VM using PowerShell Direct with JEA, you will to deny local logon rights to the Hyper-V admin's JEA account.<|MERGE_RESOLUTION|>--- conflicted
+++ resolved
@@ -130,11 +130,9 @@
 If you are building a C# app, you can create a PowerShell runspace that connects to a JEA session by specifying the configuration name in a [WSManConnectionInfo](https://msdn.microsoft.com/en-us/library/system.management.automation.runspaces.wsmanconnectioninfo(v=vs.85).aspx) object.
 
 ```csharp
-<<<<<<< HEAD
+
 // using System.Management.Automation;
 
-=======
->>>>>>> f75fc254
 var computerName = "SERVER01";
 var configName   = "JEAMaintenance";
 var creds        = // create a PSCredential object here (https://msdn.microsoft.com/en-us/library/system.management.automation.pscredential(v=vs.85).aspx)
@@ -173,11 +171,8 @@
 
 ## Using JEA with PowerShell Direct
 
-<<<<<<< HEAD
 Hyper-V in Windows 10 and Windows Server 2016 offers [PowerShell Direct](https://msdn.microsoft.com/en-us/virtualization/hyperv_on_windows/user_guide/vmsession), a feature which allows Hyper-V administrators to manage virtual machines with PowerShell even if the VM is on a different network.
-=======
-Hyper-V in Windows 10 and Windows Server 2016 introduced [PowerShell Direct](https://msdn.microsoft.com/en-us/virtualization/hyperv_on_windows/user_guide/vmsession), a feature which allows Hyper-V administrators to manage virtual machines with PowerShell even if the VM is on a different network.
->>>>>>> f75fc254
+
 You can use PowerShell Direct with JEA to give a Hyper-V administrator limited access to your VM, which can be useful if you lose network connectivity to your VM and need a datacenter admin to fix the network settings.
 
 No additional configuration is required to use JEA over PowerShell Direct, however the operating system running inside the virtual machine must be Windows 10 or Windows Server 2016.
