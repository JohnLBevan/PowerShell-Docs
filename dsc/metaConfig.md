--- conflicted
+++ resolved
@@ -45,33 +45,6 @@
 
 Other than specifying pull servers and partial configurations, all of the properties of the LCM are configured in a **Settings** block. The following properties are available in a **Settings** block.
 
-<<<<<<< HEAD
-|  Property  |  Type  |  Description   | 
-|--- |--- |---  | 
-| ConfigurationModeFrequencyMins| UInt32| How often, in minutes, the current configuration is checked and applied. This property is ignored if the ConfigurationMode property is set to ApplyOnly. The default value is 15. **Note**: Either the value of this property must be a multiple of the value of the RefreshFrequencyMins property, or the value of the >RefreshFrequencyMins property must be a multiple of the value of this property.| 
-| RebootNodeIfNeeded| bool| Set this to **$true** to automatically reboot the node after a configuration that requires reboot is applied. Otherwise, you will have to manually reboot the node for any configuration that requires it. The default value is **$false**.| 
-| ConfigurationMode| string | Specifies how the LCM actually applies the configuration to the target nodes. It can take the following values:
-* **"ApplyOnly"**: DSC applies the configuration and does nothing further unless a new configuration is pushed to the target node or when a new configuration is pulled from a server. After initial application of a new configuration, DSC does not check for drift from a previously configured state.
-* **"ApplyAndMonitor"**: This is the default value. The LCM applies any new configurations. After initial application of a new configuration, if the target node drifts from the desired state, DSC reports the discrepancy in logs.
-* **"ApplyAndAutoCorrect"**: DSC applies any new configurations. After initial application of a new configuration, if the target node drifts from the desired state, DSC reports the discrepancy in logs, and then re-applies the current configuration.| 
-| ActionAfterReboot| string| Specifies what happens after a reboot during the application of a configuration. The possible values are as follows:
-**"ContinueConfiguration"**: Continue applying the current configuration.**"StopConfiguraiton"**: Stop the current configuration.| 
-| RefreshMode| string| Specifies how the LCM gets configurations. The possible values are as follows: **"Disabled"**: DSC configurations are disabled for this node. **"Push"**: Configurations are initiated by calling the Start-DscConfiguration cmdlet. The configuration is applied immediately to the node. This is the default value. **Pull:** The node is configured to regularly check for configurations from a pull server. If this property is set to Pull, you must specify a pull server in a **ConfigurationRepositoryWeb** or **ConfigurationRepositoryShare** block. For more information about pull servers, see [Setting up a DSC pull server](pullServer.md).| 
-| CertificateID| string| A GUID that specifies a certificate used to secure credentials for access to the configuration. For more information see [Want to secure credentials in Windows PowerShell Desired State Configuration](http://blogs.msdn.com/b/powershell/archive/2014/01/31/want-to-secure-credentials-in-windows-powershell-desired-state-configuration.aspx)?.| 
-| ConfigurationID| string| A GUID that identifies the configuration file to get from a pull server in pull mode. The node will pull configurations on the pull sever if the name of the configuration MOF is named ConfigurationID.mof.
-**Note:** If you set this property, registering the node with a pull server by using **RegistryKeys** and does not work. For more information, see [Setting up a pull client with configuration names](pullClientConfigNames.md).| 
-| RefreshFrequencyMins| Uint32| The time interval, in minutes, at which the LCM checks a pull server to get updated configurations. This value is ignored if the LCM is not configured in pull mode. The default value is 30. **Note:**  Either the value of this property must be a multiple of the value of the **ConfigurationModeFrequencyMins** property, or the value of the **ConfigurationModeFrequencyMins** property must be a multiple of the value of this property.| 
-| AllowModlueOverwrite| bool| **$TRUE** if new configurations downloaded from the configuration server are allowed to overwrite the old ones on the target node. Otherwise, $FALSE.| 
-| DebugMode| bool| If set to **$TRUE**, this causes the LCM to reload any DSC resources, even if they have been previously cached. Set to $FALSE to use cached resources. Typically you would set this property to **$TRUE** while debugging a resource, and to **$FALSE** for production. The default value is **$FALSE**.| 
-| ConfigurationDownloadManagers| CimInstance[]| Obsolete. Use **ConfigurationRepositoryWeb** and **ConfigurationRepositoryShare** blocks to define configuration pull servers.| 
-| ResourceModuleManagers| CimInstance[]| Obsolete. Use **ResourceRepositoryWeb** and **ResourceRepositoryShare** blocks to define resource pull servers.| 
-| ReportManagers| CimInstance[]| Obsolete. Use **ReportServerWeb** blocks to define report pull servers.| 
-=======
-Other than specifying pull servers and partial configurations, all of the properties of the LCM are configured in a __Settings__ block. The following properties are available in a __Settings__ block.
-
- 
-
-
 |  Property  |  Type  |  Description   | 
 |--- |--- |---| 
 | ConfigurationModeFrequencyMins| UInt32| How often, in minutes, the current configuration is checked and applied. This property is ignored if the ConfigurationMode property is set to ApplyOnly. The default value is 15. __Note__: Either the value of this property must be a multiple of the value of the __RefreshFrequencyMins__ property, or the value of the __RefreshFrequencyMins__ property must be a multiple of the value of this property.| 
@@ -87,29 +60,20 @@
 | ConfigurationDownloadManagers| CimInstance[]| Obsolete. Use __ConfigurationRepositoryWeb__ and __ConfigurationRepositoryShare__ blocks to define configuration pull servers.| 
 | ResourceModuleManagers| CimInstance[]| Obsolete. Use __ResourceRepositoryWeb__ and __ResourceRepositoryShare__ blocks to define resource pull servers.| 
 | ReportManagers| CimInstance[]| Obsolete. Use __ReportServerWeb__ blocks to define report pull servers.| 
->>>>>>> 602459ef
 | PartialConfigurations| CimInstance| Not implemented. Do not use.| 
 | StatusRetentionTimeInDays | UInt32| The number of days the LCM keeps the status of the current configuration.| 
-
- 
 
 ## Pull servers
 
 A pull server is either an OData web service or an SMB share that is used as a central location for DSC files. LCM configuration supports defining the following types of pull servers:
 
 * **Configuration server**: A repository for DSC configurations. Define configuration severs by using **ConfigurationRepositoryWeb** (for web-based servers) and **ConfigurationRepositoryShare** (for SMB-based servers) blocks.
-
-- Resource server—A repository for DSC resources, packaged as PowerShell modules. Define resource severs by using **ResourceRepositoryWeb** (for web-based servers) and **ResourceRepositoryShare** (for SMB-based servers) blocks.
-
-
-- Report server—A service that DSC sends report data to. Define report servers by using **ReportServerWeb** blocks. A report server must be a web service.
-
-
+* Resource server—A repository for DSC resources, packaged as PowerShell modules. Define resource severs by using **ResourceRepositoryWeb** (for web-based servers) and **ResourceRepositoryShare** (for SMB-based servers) blocks.
+* Report server—A service that DSC sends report data to. Define report servers by using **ReportServerWeb** blocks. A report server must be a web service.
 
 For information about setting up and using pull servers, see [Setting up a DSC pull server](pullServer.md).
 
 ## Configuration server blocks
-
 
 To define a web-based configuration sever, you create a **ConfigurationRepositoryWeb** block. A **ConfigurationRepositoryWeb** defines the following properties.
 
@@ -121,12 +85,8 @@
 |RegistrationKey|string|A GUID that registers the node with the pull server. For more information, see [Setting up a pull client with configuration names](pullClientConfigNames.md).|
 |ServerURL|string|The URL of the configuration server.|
 
-<<<<<<< HEAD
 To define an SMB-based configuration server, you create a **ConfigurationRepositoryShare** block. A **ConfigurationRepositoryShare** defines the following properties.
-=======
-To define an SMB-based configuration server, you create a __ConfigurationRepositoryShare__ block. A __ConfigurationRepositoryShare__ defines the following properties.
 
->>>>>>> 602459ef
 |Property|Type|Description|
 |---|---|---|
 |Credential|MSFT_Credential|The credential used to authenticate to the SMB share.|
@@ -134,12 +94,8 @@
 
 ## Resource server blocks
 
-<<<<<<< HEAD
 To define a web-based resource sever, you create a **ResourceRepositoryWeb** block. A **ResourceRepositoryWeb** defines the following properties.
-=======
-To define a web-based resource sever, you create a __ResourceRepositoryWeb__ block. A __ResourceRepositoryWeb__ defines the following properties.
 
->>>>>>> 602459ef
 |Property|Type|Description|
 |---|---|---|
 |AllowUnsecureConnection|bool|Set to **$TRUE** to allow connections from the node to the server without authentication. Set to **$FALSE** to require authentication.|
@@ -147,27 +103,17 @@
 |RegistrationKey|string|A GUID that identifies the node to the pull server. For more information, see How to register a node with a DSC pull server.|
 |ServerURL|string|The URL of the configuration server.|
  
+To define an SMB-based resource server, you create a **ResourceRepositoryShare** block. **ResourceRepositoryShare** defines the following properties.
 
-<<<<<<< HEAD
-To define an SMB-based resource server, you create a **ResourceRepositoryShare** block. **ResourceRepositoryShare** defines the following properties.
-=======
-To define an SMB-based resource server, you create a __ResourceRepositoryShare__ block. __ResourceRepositoryShare__ defines the following properties.
-
->>>>>>> 602459ef
 |Property|Type|Description|
 |---|---|---|
 |Credential|MSFT_Credential|The credential used to authenticate to the SMB share.|
 |SourcePath|string|The path of the SMB share.|
 
-##Report server blocks
+## Report server blocks
 
+A report server must be an OData web service. To define a report server, you create a **ReportServerWeb** block. **ReportServerWeb** defines the following properties.
 
-<<<<<<< HEAD
-A report server must be an OData web service. To define a report server, you create a **ReportServerWeb** block. **ReportServerWeb** defines the following properties.
-=======
-A report server must be an OData web service. To define a report server, you create a __ReportServerWeb__ block. __ReportServerWeb__ defines the following properties.
-
->>>>>>> 602459ef
 |Property|Type|Description|
 |---|---|---| 
 |AllowUnsecureConnection|bool|Set to **$TRUE** to allow connections from the node to the server without authentication. Set to **$FALSE** to require authentication.|
@@ -175,14 +121,10 @@
 |RegistrationKey|string|A GUID that identifies the node to the pull server. For more information, see How to register a node with a DSC pull server.|
 |ServerURL|string|The URL of the configuration server.|
 
-##Partial configurations
+## Partial configurations
 
-<<<<<<< HEAD
 To define a partial configuration, you create a **PartialConfiguration** block. For more information about partial configurations, see [DSC Partial configurations](partialConfigs.md). **PartialConfiguration** defines the following properties.
-=======
-To define a partial configuration, you create a __PartialConfiguration__ block. For more information about partial configurations, see [DSC Partial configurations](partialConfigs.md). __PartialConfiguration__ defines the following properties.
 
->>>>>>> 602459ef
 |Property|Type|Description|
 |---|---|---| 
 |ConfigurationSource|string[]|An array of names of configuration servers, previously defined in **ConfiguratoinRepositoryWeb** and **ConfigurationRepositoryShare** blocks, where the partial configuration is pulled from.|
